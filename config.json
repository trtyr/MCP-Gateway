{
  "bash": {
    "type": "stdio",
    "command": "uv",
    "args": [
      "run",
      "servers/bash_server.py"
    ]
  },
  "powershell": {
    "type": "stdio",
    "command": "python",
    "args": [
<<<<<<< HEAD
      "run",
      "servers/powershell_server.py"
    ]
  },
  "cmd": {
    "type": "stdio",
    "command": "uv",
    "args": [
      "run",
      "servers/cmd_server.py"
    ]
  },
  "wmi": {
    "type": "stdio",
    "command": "uv",
    "args": [
      "run",
=======
      "servers/powershell_server.py"
    ]
  },
  "cmd": {
    "type": "stdio",
    "command": "python",
    "args": [
      "servers/cmd_server.py"
    ]
  },
  "wmi": {
    "type": "stdio",
    "command": "python",
    "args": [
>>>>>>> a0acf2a9961276d2e28d9e1c6941c4eb895c71b0
      "servers/wmi_server.py"
    ]
  }
}
<|MERGE_RESOLUTION|>--- conflicted
+++ resolved
@@ -1,51 +1,48 @@
-{
-  "bash": {
-    "type": "stdio",
-    "command": "uv",
-    "args": [
-      "run",
-      "servers/bash_server.py"
-    ]
-  },
-  "powershell": {
-    "type": "stdio",
-    "command": "python",
-    "args": [
-<<<<<<< HEAD
-      "run",
-      "servers/powershell_server.py"
-    ]
-  },
-  "cmd": {
-    "type": "stdio",
-    "command": "uv",
-    "args": [
-      "run",
-      "servers/cmd_server.py"
-    ]
-  },
-  "wmi": {
-    "type": "stdio",
-    "command": "uv",
-    "args": [
-      "run",
-=======
-      "servers/powershell_server.py"
-    ]
-  },
-  "cmd": {
-    "type": "stdio",
-    "command": "python",
-    "args": [
-      "servers/cmd_server.py"
-    ]
-  },
-  "wmi": {
-    "type": "stdio",
-    "command": "python",
-    "args": [
->>>>>>> a0acf2a9961276d2e28d9e1c6941c4eb895c71b0
-      "servers/wmi_server.py"
-    ]
-  }
-}
+{
+  "bash": {
+    "type": "stdio",
+    "command": "uv",
+    "args": [
+      "run",
+      "servers/bash_server.py"
+    ]
+  },
+  "powershell": {
+    "type": "stdio",
+    "command": "python",
+    "args": [
+      "run",
+      "servers/powershell_server.py"
+    ]
+  },
+  "cmd": {
+    "type": "stdio",
+    "command": "uv",
+    "args": [
+      "run",
+      "servers/cmd_server.py"
+    ]
+  },
+  "wmi": {
+    "type": "stdio",
+    "command": "uv",
+    "args": [
+      "run",
+      "servers/powershell_server.py"
+    ]
+  },
+  "cmd": {
+    "type": "stdio",
+    "command": "python",
+    "args": [
+      "servers/cmd_server.py"
+    ]
+  },
+  "wmi": {
+    "type": "stdio",
+    "command": "python",
+    "args": [
+      "servers/wmi_server.py"
+    ]
+  }
+}